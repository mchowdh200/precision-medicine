from types import SimpleNamespace
configfile: "notes/ancestry_configs/config_1KG_snakemake.yaml" # path to the config
config = SimpleNamespace(**config)

LD_LIBRARY_PATH = f"{config.conda_dir}/lib"
shell.prefix("""
set -euo pipefail;
export LD_LIBRARY_PATH=\"{LD_LIBRARY_PATH}\";
""".format(LD_LIBRARY_PATH=LD_LIBRARY_PATH))


rule all:
	input:
		f"{config.vcf_file}",
		f"{config.data_dir}samples_IDs.txt",
		f"{config.data_dir}samples.log",
		f"{config.cpp_bin_dir}slice-vcf",
		f"{config.out_dir}slice.log",
		f"{config.cpp_bin_dir}encode-vcf",
		f"{config.out_dir}encode.log",
		#f"{config.data_dir}plink.log",
		#f"{config.out_dir}distance.log",
		#f"{config.data_dir}aggregate.log",
		f"{config.data_dir}hapID.log",
		f"{config.data_dir}all_hap_IDs.txt",	
		f"{config.cpp_bin_dir}faiss-l2",
		f"{config.out_dir}faiss.log"
	
# 0. create a file with all sample IDs
# one line per sample ID
rule get_sample_IDs:
	input:
		vcf=f"{config.vcf_file}"
	output:
		sample_IDs=f"{config.data_dir}samples_IDs.txt",
		sample_IDs_done=f"{config.data_dir}samples.log"
	message:
		"Creating a list of all sample IDs from VCF file..."
	shell:
		"bcftools query -l {input.vcf} > {output.sample_IDs}"
		" && touch {output.sample_IDs_done}"

# 1.1 slice VCF into segments (compile)
rule slice_VCF_compile:
	input:
		main_slice_cpp=f"{config.cpp_src_dir}main_slice.cpp",
		slice_vcf_cpp=f"{config.cpp_src_dir}slice_vcf.cpp",
		read_config_cpp=f"{config.cpp_src_dir}read_config.cpp",
		read_map_cpp=f"{config.cpp_src_dir}read_map.cpp",
		utils_cpp=f"{config.cpp_src_dir}utils.cpp"
	output:
		bin=f"{config.cpp_bin_dir}slice-vcf"
	message:
		"Compiling--slice vcf into segments..."
	shell:
		"g++" \
		" {input.main_slice_cpp}" \
		" {input.slice_vcf_cpp}" \
		" {input.read_config_cpp}" \
		" {input.read_map_cpp}" \
		" {input.utils_cpp}" \
		" -I {config.cpp_include_dir}" \
		" -I {config.htslib_dir}" \
		" -lhts" \
		" -o {output.bin}"
# 1.2 slice VCF into segments (execute)
rule slice_VCF_execute:
	input:
		bin=f"{config.cpp_bin_dir}slice-vcf",
		config_file=f"{config.config_file}"
	output:
		slice_log=f"{config.out_dir}slice.log"
	message:
		"Executing--slice vcf into segments..."
	shell:
		"./{input.bin} {input.config_file} > {output.slice_log}"

# 2.1 encode vcf segments (compile)
rule encode_vcf_segments_compile:
	input:
		slice_log=f"{config.out_dir}slice.log",
		main_encode_cpp=f"{config.cpp_src_dir}main_encode.cpp",
		encode_vcf_cpp=f"{config.cpp_src_dir}encode_vcf.cpp",
		read_config_cpp=f"{config.cpp_src_dir}read_config.cpp",
		map_encodings_cpp=f"{config.cpp_src_dir}map_encodings.cpp",
		utils_cpp=f"{config.cpp_src_dir}utils.cpp"
	output:
		bin=f"{config.cpp_bin_dir}encode-vcf"
	message:
		"Compiling--encode vcf segments..."
	shell:
		"g++" \
		" {input.main_encode_cpp}" \
		" {input.encode_vcf_cpp}" \
		" {input.read_config_cpp}" \
		" {input.map_encodings_cpp}" \
		" {input.utils_cpp}" \
		" -I {config.cpp_include_dir}" \
		" -I {config.htslib_dir}" \
		" -lhts" \
		" -o {output.bin}"
# 2.2 encode vcf segments (execute)
rule encode_vcf_segments_execute:
	input:
		bin=f"{config.cpp_bin_dir}encode-vcf",
		sample_IDs=f"{config.data_dir}samples_IDs.txt",
		config_file=f"{config.config_file}"
	output:
		encode_log=f"{config.out_dir}encode.log"
	message:
		"Executing--encode vcf segments..."
	shell:
		"for vcf_f in {config.out_dir}*.vcf; do" \
		"	filename=$(basename $vcf_f);" \
		"	seg_name=${{filename%.*}};" \
		"	./{input.bin} {input.config_file} $vcf_f {config.out_dir}${{seg_name}}.encoded {config.out_dir}${{seg_name}}.position;" \
		"done;"
		"touch {output.encode_log};"

## 3 run plink on full vcf
#rule plink:
#	input:
#		vcf=f"{config.vcf_file}"
#	output:
#		plink_done=f"{config.data_dir}plink.log"
#	message:
#		"Running plink --genome on full vcf file"
#	shell:
#		"plink --vcf {input.vcf} --genome --out {config.data_dir}plink"
#
## 4.1 compute euclidean distance for all segments
#rule compute_segment_distance:
#	input:
#		encode_log=f"{config.out_dir}encode.log",
#		query_file=f"{config.query_file}"
#	output:
#		distance_log=f"{config.out_dir}distance.log"
#	message:
#		"Computing Euclidean distance for query against all segments"
#	shell:
#		"for encoded_f in {config.out_dir}*.encoded; do" \
#		"	filename=$(basename $encoded_f);" \
#               "	seg_name=${{filename%.*}};" \
#		"	echo $encoded_f >> {output.distance_log};" \
#		"	python {config.python_dir}distance/compute_segment_distance.py --encoded_file $encoded_f --query_file {input.query_file} > {config.out_dir}${{seg_name}}.dist;" \
#		"done"
## 4.2 aggregate euclidean distance for all segments
#rule aggregate_segment_distance:
#	input:
#		distance_log=f"{config.out_dir}distance.log"
#	output:
#		aggregate_log=f"{config.data_dir}aggregate.log"
#	message:
#		"Aggregating all distance files for all queries"
#	shell:
#		"num_segments=$(ls {config.out_dir}*dist | wc -l)"
#		" && python {config.python_dir}distance/aggregate_segment_distance.py --out_dir {config.out_dir} --ext dist --num_seg $num_segments > {config.data_dir}aggregate.txt"
#		" && touch {config.data_dir}aggregate.log"
#
# 5.0 make hap IDs
rule hap_IDs:
	input:
		encode_log=f"{config.out_dir}encode.log"
	output:
		hapID_txt=f"{config.data_dir}all_hap_IDs.txt",
		hapID_log=f"{config.data_dir}hapID.log"
	message:
		"generating list of hap IDs..."
	shell:
		"for seg_0 in {config.out_dir}*.seg.0.encoded; do" \
		"	echo $seg_0;" \
		"	(awk '{{print $1}}' $seg_0) > {config.data_dir}all_hap_IDs.txt;" \
		"done"
		" && touch {config.data_dir}hapID.log"

# 6.1 faiss (compile)
rule faiss_compile:
        input:
                slice_log=f"{config.out_dir}slice.log",
                encode_log=f"{config.out_dir}encode.log",
                faiss_l2_cpp=f"{config.cpp_src_dir}faiss_l2.cpp",
                build_index_cpp=f"{config.cpp_src_dir}build_index.cpp",
                read_encodings_cpp=f"{config.cpp_src_dir}read_encodings.cpp",
                search_index_cpp=f"{config.cpp_src_dir}search_index.cpp",
                utils_cpp=f"{config.cpp_src_dir}utils.cpp"
        output:
                bin=f"{config.cpp_bin_dir}faiss-l2"
        message:
                "Compiling--FAISS..."
        shell:
                "g++" \
                " {input.faiss_l2_cpp}" \
                " {input.build_index_cpp}" \
                " {input.read_encodings_cpp}" \
                " {input.search_index_cpp}" \
                " {input.utils_cpp}" \
                " -I {config.cpp_include_dir}" \
                " -I {config.conda_dir}include/" \
		" -L {config.conda_dir}lib/" \
                " -lfaiss" \
                " -o {output.bin}"


# 6.2 faiss (execute)
rule faiss_execute:
	input:
                bin=f"{config.cpp_bin_dir}faiss-l2",
		encode_log=f"{config.out_dir}encode.log",
		database_IDs=f"{config.database_file}",
		query_IDs=f"{config.query_file}"
	output:
		faiss_log=f"{config.out_dir}faiss.log"
	message:
		"Executing--FAISS..."
	shell:
		"for encoded_f in {config.out_dir}*.encoded; do" \
		"	filename=$(basename $encoded_f);" \
<<<<<<< HEAD
		"	seg_name=${{filename%.*}};" \
               	"	echo $bin ${input.database_IDs} $encoded_f ${input.query_IDs} $encoded_f ${config.k} ${config.delim};" \
		"done;"
		"touch {output.faiss_log};"
=======
                "	seg_name=${{filename%.*}};" \
		"	echo $encoded_f >> {output.distance_log};" \
		"	python {config.python_dir}distance/compute_segment_distance.py --encoded_file $encoded_f --query_file {input.query_file} > {config.out_dir}${{seg_name}}.dist;" \
		"done"
# 4.2 aggregate euclidean distance for all segments
rule aggregate_segment_distance:
	input:
		distance_log=f"{config.out_dir}distance.log"
	output:
		aggregate_log=f"{config.data_dir}aggregate.log"
	message:
		"Aggregating all distance files for all queries"
	shell:
		"num_segments=$(ls {config.out_dir}*dist | wc -l)"
		" && python {config.python_dir}distance/aggregate_segment_distance.py --out_dir {config.out_dir} --ext dist --num_seg $num_segments > {config.data_dir}aggregate.txt"
		" && touch {config.data_dir}aggregate.log"
>>>>>>> ec10a611
<|MERGE_RESOLUTION|>--- conflicted
+++ resolved
@@ -145,6 +145,19 @@
 #		"	python {config.python_dir}distance/compute_segment_distance.py --encoded_file $encoded_f --query_file {input.query_file} > {config.out_dir}${{seg_name}}.dist;" \
 #		"done"
 ## 4.2 aggregate euclidean distance for all segments
+#rule aggregate_segment_distance:
+#	input:
+#		distance_log=f"{config.out_dir}distance.log"
+#	output:
+#		aggregate_log=f"{config.data_dir}aggregate.log"
+#	message:
+#		"Aggregating all distance files for all queries"
+#	shell:
+#		"num_segments=$(ls {config.out_dir}*dist | wc -l)"
+#		" && python {config.python_dir}distance/aggregate_segment_distance.py --out_dir {config.out_dir} --ext dist --num_seg $num_segments > {config.data_dir}aggregate.txt"
+#		" && touch {config.data_dir}aggregate.log"
+#
+# 4.2 aggregate euclidean distance for all segments
 #rule aggregate_segment_distance:
 #	input:
 #		distance_log=f"{config.out_dir}distance.log"
@@ -215,26 +228,11 @@
 	shell:
 		"for encoded_f in {config.out_dir}*.encoded; do" \
 		"	filename=$(basename $encoded_f);" \
-<<<<<<< HEAD
 		"	seg_name=${{filename%.*}};" \
                	"	echo $bin ${input.database_IDs} $encoded_f ${input.query_IDs} $encoded_f ${config.k} ${config.delim};" \
 		"done;"
 		"touch {output.faiss_log};"
-=======
                 "	seg_name=${{filename%.*}};" \
 		"	echo $encoded_f >> {output.distance_log};" \
 		"	python {config.python_dir}distance/compute_segment_distance.py --encoded_file $encoded_f --query_file {input.query_file} > {config.out_dir}${{seg_name}}.dist;" \
-		"done"
-# 4.2 aggregate euclidean distance for all segments
-rule aggregate_segment_distance:
-	input:
-		distance_log=f"{config.out_dir}distance.log"
-	output:
-		aggregate_log=f"{config.data_dir}aggregate.log"
-	message:
-		"Aggregating all distance files for all queries"
-	shell:
-		"num_segments=$(ls {config.out_dir}*dist | wc -l)"
-		" && python {config.python_dir}distance/aggregate_segment_distance.py --out_dir {config.out_dir} --ext dist --num_seg $num_segments > {config.data_dir}aggregate.txt"
-		" && touch {config.data_dir}aggregate.log"
->>>>>>> ec10a611
+		"done"